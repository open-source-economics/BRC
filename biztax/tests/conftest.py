"""
Contains pytest fixtures for the whole pytest session.
"""
# CODING-STYLE CHECKS:
# pycodestyle conftest.py

import os
import numpy
import pandas
import pytest
import taxcalc as itax
from biztax import Policy, Data, BusinessModel


# convert all numpy warnings into errors so they can be detected in tests
numpy.seterr(all='raise')


@pytest.fixture(scope='session')
def tests_path():
    return os.path.abspath(os.path.dirname(__file__))


@pytest.fixture(scope='session')
def puf_path(tests_path):
    return os.path.join(tests_path, '..', '..', 'puf.csv')


@pytest.fixture(scope='session')
def puf_fullsample(puf_path):
    return pandas.read_csv(puf_path)


@pytest.fixture(scope='session')
def puf_subsample(puf_fullsample):
    # draw same puf.csv subsample as in Tax-Calculator test_pufcsv.py
    return puf_fullsample.sample(frac=0.05, random_state=2222)


@pytest.fixture(scope='session')
def reforms():
    reform_dict = dict()
    # reform 0, the baseline
<<<<<<< HEAD
    policy0 = Policy()
    reform_dict[0] = policy0.parameters_dataframe()
=======
    reform_dict[0] = {'dict': {}, 'obj': Data().btax_defaults}
>>>>>>> ffd1aa37
    # reform 1
    policy1 = Policy()
    reform1 = {
        2017: {
            '_tau_c': [0.3],
            '_depr_3yr_method': ['GDS'],
            '_depr_3yr_bonus': [0.8],
            '_depr_5yr_method': ['ADS'],
            '_depr_5yr_bonus': [0.8],
            '_depr_7yr_method': ['Economic'],
            '_depr_7yr_bonus': [0.8],
            '_depr_10yr_method': ['GDS'],
            '_depr_10yr_bonus': [0.6],
            '_depr_15yr_method': ['Expensing'],
            '_depr_15yr_bonus': [0.6],
            '_depr_20yr_method': ['ADS'],
            '_depr_20yr_bonus': [0.4],
            '_depr_25yr_method': ['GDS'],
            '_depr_25yr_bonus': [0.2],
            '_depr_275yr_method': ['GDS'],
            '_depr_275yr_bonus': [0.2],
            '_depr_39yr_method': ['ADS'],
            '_depr_39yr_bonus': [0.2],
            '_tau_amt': [0.0],
            '_pymtc_status': [1]
        },
        2018: {
            '_netIntPaid_corp_hc': [0.5],
            '_sec199_hc': [0.5],
            '_ftc_hc': [0.5]
        }
    }
<<<<<<< HEAD
    policy1.implement_reform(reform1)
    reform_dict[1] = policy1.parameters_dataframe()
=======
    bizmod = BusinessModel(btax_dict1, {})
    reform_dict[1] = {'dict': btax_dict1, 'obj': bizmod.btax_params_ref}
    del bizmod
>>>>>>> ffd1aa37
    # reform 2
    policy2 = Policy()
    reform2 = {
        2017: {
            '_oldIntPaid_corp_hcyear': [2017],
            '_oldIntPaid_corp_hc': [0.5],
            '_newIntPaid_corp_hcyear': [2017],
            '_newIntPaid_corp_hc': [1.0],
            '_oldIntPaid_noncorp_hcyear': [2017],
            '_oldIntPaid_noncorp_hc': [0.5],
            '_newIntPaid_noncorp_hcyear': [2017],
            '_newIntPaid_noncorp_hc': [1.0]
        },
        2018: {
            '_undepBasis_corp_hcyear': [2018],
            '_undepBasis_corp_hc': [0.5],
            '_undepBasis_noncorp_hcyear': [2018],
            '_undepBasis_noncorp_hc': [0.5]
        }
    }
<<<<<<< HEAD
    policy2.implement_reform(reform2)
    reform_dict[2] = policy2.parameters_dataframe()
=======
    bizmod = BusinessModel(btax_dict2, {})
    reform_dict[2] = {'dict': btax_dict2, 'obj': bizmod.btax_params_ref}
    del bizmod
>>>>>>> ffd1aa37
    return reform_dict


@pytest.fixture(scope='session')
def default_btax_params(tests_path):
    fname = os.path.join(tests_path, '..', 'mini_params_btax.csv')
    return pandas.read_csv(fname)


@pytest.fixture(scope='session')
def actual_vs_expect():
    """
    Code template for comparing actual DataFrame with expected DataFrame
    read from a CSV-formatted file.
    """
    def act_vs_exp(act_df, exp_csv_filename, precision=0):
        """
        The function returned by the actual_vs_expect fixture.
        """
        tests_path = os.path.abspath(os.path.dirname(__file__))
        exp_path = os.path.join(tests_path, exp_csv_filename)
        exp_df = pandas.read_csv(exp_path, index_col=False)
        assert list(act_df.columns.values) == list(exp_df.columns.values)
        diffs = False
        for col in act_df.columns.values:
            if not numpy.allclose(act_df[col], exp_df[col]):
                diffs = True
        if diffs:
            act_csv_filename = '{}{}'.format(exp_path[:-10], 'actual.csv')
            frmt = '%.{}f'.format(precision)
            act_df.to_csv(act_csv_filename, float_format=frmt, index=False)
            act_fname = os.path.basename(act_csv_filename)
            exp_fname = exp_csv_filename
            msg = '\n'
            msg += 'NEW RESULTS IN FILE {}\n'.format(act_fname)
            msg += 'DIFFER FROM IN FILE {}\n'.format(exp_fname)
            msg += 'If diffs are OK, move ACTUAL file to EXPECT file and '
            msg += 'rerun test.'
            raise ValueError(msg)
    return act_vs_exp<|MERGE_RESOLUTION|>--- conflicted
+++ resolved
@@ -38,15 +38,23 @@
 
 
 @pytest.fixture(scope='session')
+def default_btax_params(tests_path):
+    # TODO: change this to following:
+    # policy = Policy ; return policy.parameters_dataframe()
+    fname = os.path.join(tests_path, '..', 'mini_params_btax.csv')
+    return pandas.read_csv(fname)
+
+
+@pytest.fixture(scope='session')
 def reforms():
     reform_dict = dict()
     # reform 0, the baseline
-<<<<<<< HEAD
     policy0 = Policy()
-    reform_dict[0] = policy0.parameters_dataframe()
-=======
-    reform_dict[0] = {'dict': {}, 'obj': Data().btax_defaults}
->>>>>>> ffd1aa37
+    reform_dict[0] = {
+        'dict': dict(),
+        'pdf': policy0.parameters_dataframe(),
+        'obj': policy0
+    }
     # reform 1
     policy1 = Policy()
     reform1 = {
@@ -79,14 +87,12 @@
             '_ftc_hc': [0.5]
         }
     }
-<<<<<<< HEAD
     policy1.implement_reform(reform1)
-    reform_dict[1] = policy1.parameters_dataframe()
-=======
-    bizmod = BusinessModel(btax_dict1, {})
-    reform_dict[1] = {'dict': btax_dict1, 'obj': bizmod.btax_params_ref}
-    del bizmod
->>>>>>> ffd1aa37
+    reform_dict[1] = {
+        'dict': reform1,
+        'pdf': policy1.parameters_dataframe(),
+        'obj': policy1
+    }
     # reform 2
     policy2 = Policy()
     reform2 = {
@@ -107,21 +113,13 @@
             '_undepBasis_noncorp_hc': [0.5]
         }
     }
-<<<<<<< HEAD
     policy2.implement_reform(reform2)
-    reform_dict[2] = policy2.parameters_dataframe()
-=======
-    bizmod = BusinessModel(btax_dict2, {})
-    reform_dict[2] = {'dict': btax_dict2, 'obj': bizmod.btax_params_ref}
-    del bizmod
->>>>>>> ffd1aa37
+    reform_dict[2] = {
+        'dict': reform2,
+        'pdf': policy2.parameters_dataframe(),
+        'obj': policy2
+    }
     return reform_dict
-
-
-@pytest.fixture(scope='session')
-def default_btax_params(tests_path):
-    fname = os.path.join(tests_path, '..', 'mini_params_btax.csv')
-    return pandas.read_csv(fname)
 
 
 @pytest.fixture(scope='session')
